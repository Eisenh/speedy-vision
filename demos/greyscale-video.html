--- conflicted
+++ resolved
@@ -31,16 +31,11 @@
     </head>
     <body>
         <h1>Convert video to greyscale</h1>
-<<<<<<< HEAD
         <div>
             <span id="status"></span>
             <canvas id="canvas-demo"></canvas>
         </div>
         <video id="video"
-            src="../assets/flying-eagle.webm"
-=======
-        <video
->>>>>>> d5326140
             poster="../assets/loading.jpg"
             preload="auto"
             loop muted autoplay playsinline
