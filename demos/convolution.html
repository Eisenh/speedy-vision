<!--
  speedy-vision.js
  GPU-accelerated Computer Vision for JavaScript
  Copyright 2020-2023 Alexandre Martins <alemartf(at)gmail.com>

  Licensed under the Apache License, Version 2.0 (the "License");
  you may not use this file except in compliance with the License.
  You may obtain a copy of the License at
  
      http://www.apache.org/licenses/LICENSE-2.0

  Unless required by applicable law or agreed to in writing, software
  distributed under the License is distributed on an "AS IS" BASIS,
  WITHOUT WARRANTIES OR CONDITIONS OF ANY KIND, either express or implied.
  See the License for the specific language governing permissions and
  limitations under the License.

  convolution.html
  Image convolution
-->
<!doctype html>
<html>
    <head>
        <meta charset="utf-8">
        <meta name="description" content="speedy-vision.js: GPU-accelerated Computer Vision for JavaScript">
        <meta name="author" content="Alexandre Martins">
        <title>Cool effects with image convolutions</title>
        <link href="demo-base.css" rel="stylesheet">
        <script src="demo-base.js"></script>
        <script src="../dist/speedy-vision.js"></script>
    </head>
    <body>
        <h1>Image convolution</h1>
        <form>
            <div>
                Select the
                <select id="template"></select>
                convolution kernel or edit the fields below:
            </div>
            <div class="separator"></div>
            <div>
                <table>
                    <tr>
                        <td><input type="text" id="kernel-0" value="0"></td>
                        <td><input type="text" id="kernel-3" value="0"></td>
                        <td><input type="text" id="kernel-6" value="0"></td>
                    </tr>
                    <tr>
                        <td><input type="text" id="kernel-1" value="0"></td>
                        <td><input type="text" id="kernel-4" value="1"></td>
                        <td><input type="text" id="kernel-7" value="0"></td>
                    </tr>
                    <tr>
                        <td><input type="text" id="kernel-2" value="0"></td>
                        <td><input type="text" id="kernel-5" value="0"></td>
                        <td><input type="text" id="kernel-8" value="0"></td>
                    </tr>
                </table>
            </div>
        </form>
        <div>
            <span id="status"></span>
            <canvas id="canvas-demo"></canvas>
        </div>
        <div>
            <button id="play">Play / pause</button>
        </div>
<<<<<<< HEAD
        <video id="video"
            src="../assets/jelly.webm"
=======
        <video
>>>>>>> d5326140
            poster="../assets/loading.jpg"
            width="426" height="240"
            preload="auto"
            loop muted hidden playsinline
            title="Free video by Chris Munnik from https://www.pexels.com/pt-br/video/3297379/">
                <source src="../assets/jelly.webm" type="video/webm" />
                <source src="../assets/jelly.mp4" type="video/mp4" />
        </video>
        <script>
// Convolution kernels written in column-major format (3x3)
const template = {
    "Original":
    [
        0, 0, 0,
        0, 1, 0,
        0, 0, 0,
    ],

    "Brighten":
    [
        0, 0, 0,
        0, 2, 0,
        0, 0, 0,
    ],

    "Simple blur":
    [
        0.11111, 0.11111, 0.11111,
        0.11111, 0.11111, 0.11111,
        0.11111, 0.11111, 0.11111,
    ],

    "Gaussian blur":
    [
        0.0625, 0.125, 0.0625,
        0.125, 0.25, 0.125,
        0.0625, 0.125, 0.0625,
    ],

    "Sharpen":
    [
         0,-1, 0,
        -1, 5,-1,
         0,-1, 0,
    ],

    "Emboss":
    [
        -2,-1, 0,
        -1, 1, 1,
         0, 1, 2,
    ],

    "Edges":
    [
        1, 1, 1,
        1,-8, 1,
        1, 1, 1,
    ],

    "Horizontal lines":
    [
        -1, 2,-1,
        -1, 2,-1,
        -1, 2,-1,
    ],

    "Vertical lines":
    [
        -1,-1,-1,
         2, 2, 2,
        -1,-1,-1,
    ],

    "Scharr (X)":
    [
        -3,-10,-3,
         0,  0, 0,
         3, 10, 3,
    ],

    "Scharr (Y)":
    [
        -3, 0, 3,
       -10, 0, 10,
        -3, 0, 3,
    ],

    "Laplacian":
    [
        0, 1, 0,
        1,-4, 1,
        0, 1, 0,
    ],
};

window.onload = async function()
{
    // input fields
    const kernelElement = [...(new Array(9)).keys()].map(k => document.getElementById('kernel-' + k));

    // setup the <select> element
    const templateSelector = document.getElementById('template');
    for(let templateName in template) {
        const option = document.createElement('option');
        const text = document.createTextNode(templateName);
        option.value = templateName;
        option.selected = (option.value == 'Original');
        option.appendChild(text);
        templateSelector.appendChild(option);
    }
    templateSelector.onchange = () => {
        const name = templateSelector.value;
        kernelElement.forEach((inputField, i) => inputField.value = template[name][i]);
        updatePipeline();
    };

    // update the pipeline as soon as a text field is changed
    for(let inputField of kernelElement)
        inputField.oninput = updatePipeline;

    // load the video
    const video = document.getElementById('video');
    const media = await Speedy.load(video);
    video.play();

    // play/pause
    const playButton = document.getElementById('play');
    playButton.onclick = () => video.paused ? video.play() : video.pause();

    // create a pipeline
    const pipeline = Speedy.Pipeline();
    const source = Speedy.Image.Source();
    const sink = Speedy.Image.Sink();
    const convolution = Speedy.Filter.Convolution();

    source.media = media;

    source.output().connectTo(convolution.input());
    convolution.output().connectTo(sink.input());

    pipeline.init(source, sink, convolution);

    // update the pipeline
    function updatePipeline()
    {
        const entries = kernelElement.map(field => Number(field.value));
        convolution.kernel = Speedy.Matrix(3, 3, entries);
    }

    // Main loop
    (function() {
        const canvas = setupCanvas('canvas-demo', media.width, media.height, video.title);
        let image = null, frameReady = false;

        async function update()
        {
            const result = await pipeline.run();
            image = result.image;

            frameReady = true;
            setTimeout(update, 1000 / 60);
        }
        update();

        function render()
        {
            if(frameReady) {
                renderMedia(image, canvas);
            }

            frameReady = false;
            requestAnimationFrame(render);
        }
        render();

        setInterval(renderStatus, 200);
    })();
}
        </script>
        <mark>Powered by <a href="https://github.com/alemart/speedy-vision">speedy-vision.js</a></mark>
    </body>
</html><|MERGE_RESOLUTION|>--- conflicted
+++ resolved
@@ -65,12 +65,7 @@
         <div>
             <button id="play">Play / pause</button>
         </div>
-<<<<<<< HEAD
         <video id="video"
-            src="../assets/jelly.webm"
-=======
-        <video
->>>>>>> d5326140
             poster="../assets/loading.jpg"
             width="426" height="240"
             preload="auto"
